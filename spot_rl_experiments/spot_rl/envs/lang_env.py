import os
import os
import time
from collections import Counter

import magnum as mn
import numpy as np
from spot_wrapper.spot import Spot

from spot_rl.envs.base_env import SpotBaseEnv
from spot_rl.envs.gaze_env import SpotGazeEnv
from spot_rl.real_policy import GazePolicy, MixerPolicy, NavPolicy, PlacePolicy
from spot_rl.utils.remote_spot import RemoteSpot
from spot_rl.utils.utils import (
    WAYPOINTS,
    closest_clutter,
    construct_config,
    get_clutter_amounts,
    get_default_parser,
    nav_target_from_waypoints,
    object_id_to_nav_waypoint,
    place_target_from_waypoints,
)
from spot_rl.utils.whisper_translator import WhisperTranslator
from spot_rl.models.sentence_similarity import SentenceSimilarity

from spot_rl.llm.src.rearrange_llm import RearrangeEasyChain

from hydra import compose, initialize
import subprocess
import rospy
import time
DOCK_ID = int(os.environ.get("SPOT_DOCK_ID", 520))


<<<<<<< HEAD
def main(spot, use_mixer, config, out_path=None):

    if use_mixer:
        policy = MixerPolicy(
            config.WEIGHTS.MIXER,
            config.WEIGHTS.NAV,
            config.WEIGHTS.GAZE,
            config.WEIGHTS.PLACE,
            device=config.DEVICE,
        )
        env_class = SpotMobileManipulationBaseEnv
    else:
        policy = SequentialExperts(
            config.WEIGHTS.NAV,
            config.WEIGHTS.GAZE,
            config.WEIGHTS.PLACE,
            device=config.DEVICE,
        )
        env_class = SpotMobileManipulationSeqEnv

    #audio_to_text = WhisperTranslator()
    sentence_similarity = SentenceSimilarity()
    #with initialize(config_path='../llm/src/conf'):
    #    llm_config = compose(config_name='config')
    #llm = RearrangeEasyChain(llm_config)
    #print('Give instruction!')
    #audio_to_text.record()
    #instruction = audio_to_text.translate()
    #instruction = 'take the rubik cube from the sining table to the hamper'
    #llm.parese()
    #print(instruction)

    nav_1, pick, nav_2 = 'couch', 'bottle', 'living table'
=======
def main(spot, config, out_path=None):
    audio_to_text = WhisperTranslator()
    sentence_similarity = SentenceSimilarity()
    with initialize(config_path='../llm/src/conf'):
       llm_config = compose(config_name='config')
    llm = RearrangeEasyChain(llm_config)

    print('I am ready to take instructions!\n Sample Instructions : take the rubik cube from the dining table to the hamper')
    audio_to_text.record()
    instruction = audio_to_text.translate()
    print('Transcribed instructions : ', instruction)

    # Use LLM to convert user input to an instructions set
    nav_1, pick, nav_2, _ = llm.parse_instructions(instruction)
>>>>>>> f732c83b
    print('PARSED', nav_1, pick, nav_2)

    # Find closest nav_targets to the ones robot knows locations of
    nav_1 = sentence_similarity.get_most_similar_in_list(nav_1, list(WAYPOINTS['nav_targets'].keys()))
    nav_2 = sentence_similarity.get_most_similar_in_list(nav_2, list(WAYPOINTS['nav_targets'].keys()))
    print('MOST SIMILAR: ', nav_1, pick, nav_2)

    rospy.set_param("object_target", pick)
    rospy.set_param('place_target', nav_2)

    env = env_class(config, spot)
    env.power_robot()
    time.sleep(1)
    count = Counter()
    out_data = []

    waypoint = nav_target_from_waypoints(nav_1)
    observations = env.reset(waypoint=waypoint)

    policy.reset()
    done = False
    if use_mixer:
        expert = None
    else:
        expert = Tasks.NAV
    env.stopwatch.reset()
    while not done:
        out_data.append((time.time(), env.x, env.y, env.yaw))
        base_action, arm_action = policy.act(observations, expert=expert)
        nav_silence_only = True
        env.stopwatch.record("policy_inference")
        observations, _, done, info = env.step(
            base_action=base_action,
            arm_action=arm_action,
            nav_silence_only=nav_silence_only,
        )
        
        if use_mixer and info.get("grasp_success", False):
            policy.policy.prev_nav_masks *= 0

        if not use_mixer:
            expert = info["correct_skill"]
        print("Expert:", expert)

        # We reuse nav, so we have to reset it before we use it again.
        if not use_mixer and expert != Tasks.NAV:
            policy.nav_policy.reset()

        env.stopwatch.print_stats(latest=True)

    # Go to the dock
    env.say("Finished object rearrangement. Heading to dock.")
    waypoint = nav_target_from_waypoints("dock")
    observations = env.reset(waypoint=waypoint)
    expert = Tasks.NAV

    while True:
        base_action, arm_action = policy.act(observations, expert=expert)
        nav_silence_only = True
        env.stopwatch.record("policy_inference")
        observations, _, done, info = env.step(
            base_action=base_action,
            arm_action=arm_action,
            nav_silence_only=nav_silence_only,
        )
        try:
            spot.dock(dock_id=DOCK_ID, home_robot=True)
            spot.home_robot()
            break
        except:
            print("Dock not found... trying again")
            time.sleep(0.1)

    print("Done!")

    out_data.append((time.time(), env.x, env.y, env.yaw))

    if out_path is not None:
        data = (
                "\n".join([",".join([str(i) for i in t_x_y_yaw]) for t_x_y_yaw in out_data])
                + "\n"
        )
        with open(out_path, "w") as f:
            f.write(data)


class Tasks:
    r"""Enumeration of types of tasks."""

    NAV = "nav"
    GAZE = "gaze"
    PLACE = "place"


class SequentialExperts:
    def __init__(self, nav_weights, gaze_weights, place_weights, device="cuda"):
        print("Loading nav_policy...")
        self.nav_policy = NavPolicy(nav_weights, device)
        print("Loading gaze_policy...")
        self.gaze_policy = GazePolicy(gaze_weights, device)
        print("Loading place_policy...")
        self.place_policy = PlacePolicy(place_weights, device)
        print("Done loading all policies!")

    def reset(self):
        self.nav_policy.reset()
        self.gaze_policy.reset()
        self.place_policy.reset()

    def act(self, observations, expert):
        base_action, arm_action = None, None
        if expert == Tasks.NAV:
            base_action = self.nav_policy.act(observations)
        elif expert == Tasks.GAZE:
            arm_action = self.gaze_policy.act(observations)
        elif expert == Tasks.PLACE:
            arm_action = self.place_policy.act(observations)

        return base_action, arm_action


class SpotMobileManipulationBaseEnv(SpotGazeEnv):
    node_name = "SpotMobileManipulationBaseEnv"

    def __init__(self, config, spot: Spot):
        super().__init__(config, spot)

        # Nav
        self.goal_xy = None
        self.goal_heading = None
        self.succ_distance = config.SUCCESS_DISTANCE
        self.succ_angle = np.deg2rad(config.SUCCESS_ANGLE_DIST)
        self.gaze_nav_target = None
        self.place_nav_target = None
        self.rho = float("inf")
        self.heading_err = float("inf")

        # Gaze
        self.locked_on_object_count = 0
        self.target_obj_name = config.TARGET_OBJ_NAME

        # Place
        self.place_target = None
        self.ee_gripper_offset = mn.Vector3(config.EE_GRIPPER_OFFSET)
        self.place_target_is_local = False

        # General
        self.max_episode_steps = 1000
        self.navigating_to_place = False

    def reset(self, waypoint=None, *args, **kwargs):
        # Move arm to initial configuration (w/ gripper open)
        self.spot.set_arm_joint_positions(
            positions=np.deg2rad(self.config.GAZE_ARM_JOINT_ANGLES), travel_time=0.75
        )
        # Wait for arm to arrive to position
        # import pdb; pdb.set_trace()
        time.sleep(0.75)
        print("open gripper called in SpotMobileManipulationBaseEnv")
        self.spot.open_gripper()

        # Nav
        if waypoint is None:
            self.goal_xy = None
            self.goal_heading = None
        else:
            self.goal_xy, self.goal_heading = (waypoint[:2], waypoint[2])

        # Place
        self.place_target = mn.Vector3(-1.0, -1.0, -1.0)

        # General
        self.navigating_to_place = False

        return SpotBaseEnv.reset(self)

    def step(self, base_action, arm_action, *args, **kwargs):
        # import pdb; pdb.set_trace()
        _, xy_dist, z_dist = self.get_place_distance()
        place = xy_dist < self.config.SUCC_XY_DIST and z_dist < self.config.SUCC_Z_DIST
        if place:
            print("place is true")

        if self.grasp_attempted:
            grasp = False
        else:
            grasp = self.should_grasp()

        if self.grasp_attempted:
            max_joint_movement_key = "MAX_JOINT_MOVEMENT_2"
        else:
            max_joint_movement_key = "MAX_JOINT_MOVEMENT"

        # Slow the base down if we are close to the nav target for grasp to limit blur
        if (
            not self.grasp_attempted
            and self.rho < 0.5
            and abs(self.heading_err) < np.rad2deg(45)
        ):
            self.slowdown_base = 0.5  # Hz
            print("!!!!!!Slow mode!!!!!!")
        else:
            self.slowdown_base = -1
        disable_oa = False if self.rho > 0.3 and self.config.USE_OA_FOR_NAV else None
        observations, reward, done, info = SpotBaseEnv.step(
            self,
            base_action=base_action,
            arm_action=arm_action,
            grasp=grasp,
            place=place,
            max_joint_movement_key=max_joint_movement_key,
            disable_oa=disable_oa,
            *args,
            **kwargs,
        )
        if done:
            print("done is true")

        if self.grasp_attempted and not self.navigating_to_place:
            # Determine where to go based on what object we've just grasped
            waypoint_name = rospy.get_param('/place_target')
            waypoint = nav_target_from_waypoints(waypoint_name)

            self.say("Navigating to " + waypoint_name)
            self.place_target = place_target_from_waypoints(waypoint_name)
            self.goal_xy, self.goal_heading = (waypoint[:2], waypoint[2])
            self.navigating_to_place = True
            info["grasp_success"] = True

        return observations, reward, done, info

    def get_observations(self):
        observations = self.get_nav_observation(self.goal_xy, self.goal_heading)
        rho = observations["target_point_goal_gps_and_compass_sensor"][0]
        self.rho = rho
        goal_heading = observations["goal_heading"][0]
        self.heading_err = goal_heading
        self.use_mrcnn = True
        observations.update(super().get_observations())
        observations["obj_start_sensor"] = self.get_place_sensor()

        return observations

    def get_success(self, observations):
        return self.place_attempted


class SpotMobileManipulationSeqEnv(SpotMobileManipulationBaseEnv):
    node_name = "SpotMobileManipulationSeqEnv"

    def __init__(self, config, spot: Spot):
        super().__init__(config, spot)
        self.current_task = Tasks.NAV
        self.timeout_start = float("inf")

    def reset(self, *args, **kwargs):
        observations = super().reset(*args, **kwargs)
        self.current_task = Tasks.NAV
        self.target_obj_name = 0
        self.timeout_start = float("inf")

        return observations

    def step(self, *args, **kwargs):
        pre_step_navigating_to_place = self.navigating_to_place
        observations, reward, done, info = super().step(*args, **kwargs)

        if self.current_task != Tasks.GAZE:
            # Disable target searching if we are not gazing
            self.last_seen_objs = []

        if self.current_task == Tasks.NAV and self.get_nav_success(
            observations, self.succ_distance, self.succ_angle
        ):
            if not self.grasp_attempted:
                self.current_task = Tasks.GAZE
                self.timeout_start = time.time()
                self.target_obj_name = None
            else:
                self.current_task = Tasks.PLACE
                self.say("Starting place")
                self.timeout_start = time.time()

        if self.current_task == Tasks.PLACE and time.time() > self.timeout_start + 10:
            # call place after 10s of trying
            print("Place failed to reach target")
            done = True


        if not pre_step_navigating_to_place and self.navigating_to_place:
            # This means that the Gaze task has just ended
            self.current_task = Tasks.NAV


        info["correct_skill"] = self.current_task

        self.use_mrcnn = self.current_task == Tasks.GAZE

        #

        return observations, reward, done, info


if __name__ == "__main__":
    parser = get_default_parser()
    parser.add_argument("-m", "--use-mixer", action="store_true")
    parser.add_argument("--output")
    args = parser.parse_args()
    config = construct_config(args.opts)
    spot = (RemoteSpot if config.USE_REMOTE_SPOT else Spot)("RealSeqEnv")
    if config.USE_REMOTE_SPOT:
        try:
            main(spot, args.use_mixer, config, args.output)
        finally:
            spot.power_off()
    else:
        with spot.get_lease(hijack=True):
            try:
                main(spot, args.use_mixer, config, args.output)
            finally:
                spot.power_off()<|MERGE_RESOLUTION|>--- conflicted
+++ resolved
@@ -33,7 +33,6 @@
 DOCK_ID = int(os.environ.get("SPOT_DOCK_ID", 520))
 
 
-<<<<<<< HEAD
 def main(spot, use_mixer, config, out_path=None):
 
     if use_mixer:
@@ -53,22 +52,6 @@
             device=config.DEVICE,
         )
         env_class = SpotMobileManipulationSeqEnv
-
-    #audio_to_text = WhisperTranslator()
-    sentence_similarity = SentenceSimilarity()
-    #with initialize(config_path='../llm/src/conf'):
-    #    llm_config = compose(config_name='config')
-    #llm = RearrangeEasyChain(llm_config)
-    #print('Give instruction!')
-    #audio_to_text.record()
-    #instruction = audio_to_text.translate()
-    #instruction = 'take the rubik cube from the sining table to the hamper'
-    #llm.parese()
-    #print(instruction)
-
-    nav_1, pick, nav_2 = 'couch', 'bottle', 'living table'
-=======
-def main(spot, config, out_path=None):
     audio_to_text = WhisperTranslator()
     sentence_similarity = SentenceSimilarity()
     with initialize(config_path='../llm/src/conf'):
@@ -82,7 +65,6 @@
 
     # Use LLM to convert user input to an instructions set
     nav_1, pick, nav_2, _ = llm.parse_instructions(instruction)
->>>>>>> f732c83b
     print('PARSED', nav_1, pick, nav_2)
 
     # Find closest nav_targets to the ones robot knows locations of
